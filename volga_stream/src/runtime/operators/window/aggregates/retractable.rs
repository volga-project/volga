--- conflicted
+++ resolved
@@ -80,86 +80,8 @@
         }
     }
 
-<<<<<<< HEAD
-    if let Some(accumulator_state) = accumulator_state {
-        merge_accumulator_state(accumulator.as_mut(), accumulator_state);
-    }
-
-    let mut results = Vec::new();
-
-    if let Some(updates) = updates {
-        // Prepare batch-wise update args
-        let update_args = get_update_args(&updates, batches, window_expr)
-            .expect("Should be able to get update args");
-        
-        // Prepare batch-wise retract args if retracts exist
-        let retract_args = if let Some(ref retracts) = retracts {
-            get_retract_args(retracts, batches, window_expr)
-                .expect("Should be able to get retract args")
-        } else {
-            vec![Vec::new(); updates.len()]
-        };
-
-        // Process each update with corresponding retracts
-        for i in 0..updates.len() {
-            // Apply update
-            accumulator.update_batch(&update_args[i]).expect("Should be able to update accumulator");
-
-            // Apply retracts for this update
-            if !retract_args[i].is_empty() {
-                accumulator.retract_batch(&retract_args[i]).expect("Should be able to retract from accumulator");
-            }
-
-            let result = accumulator.evaluate().expect("Should be able to evaluate accumulator");
-            results.push(result);
-        }
-    } else {
-        // Special case - we have a single retracts range to run
-        let retracts_vec = retracts.expect("Retracts should exist");
-        let retract_idxs = retracts_vec.first().expect("Should have at least one retract");
-        
-        if !retract_idxs.is_empty() {
-            let retract_args = get_update_args(retract_idxs, batches, window_expr)
-                .expect("Should be able to prepare batch-wise retract args");
-            
-            for retract_arg in retract_args {
-                if !retract_arg.is_empty() {
-                    accumulator.retract_batch(&retract_arg).expect("Should be able to retract from accumulator");
-                }
-            }
-        }
-        
-        let result = accumulator.evaluate().expect("Should be able to evaluate accumulator");
-        results.push(result);
-    }
-
-    (
-        results,
-        accumulator
-            .state()
-            .expect("Should be able to get accumulator state")
-    )
-}
-
-fn get_update_args(
-    updates: &[TimeIdx],
-    batches: &HashMap<BatchId, RecordBatch>,
-    window_expr: &Arc<dyn WindowExpr>
-) -> Result<Vec<Vec<arrow::array::ArrayRef>>, Box<dyn std::error::Error>> {
-    use std::collections::HashMap;
-
-    // Group updates by batch_id
-    let mut indices_per_batch: HashMap<BatchId, Vec<(usize, usize)>> = HashMap::new();
-    
-    for (pos, time_idx) in updates.iter().enumerate() {
-        indices_per_batch
-            .entry(time_idx.batch_id)
-            .or_default()
-            .push((pos, time_idx.row_idx));
-=======
     fn aggregator_type(&self) -> AggregatorType {
         AggregatorType::RetractableAccumulator
->>>>>>> 76c16405
     }
 
     fn get_data_requests(&self) -> Vec<crate::runtime::operators::window::index::DataRequest> {
